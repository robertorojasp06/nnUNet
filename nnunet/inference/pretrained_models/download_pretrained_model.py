--- conflicted
+++ resolved
@@ -11,13 +11,8 @@
 #    WITHOUT WARRANTIES OR CONDITIONS OF ANY KIND, either express or implied.
 #    See the License for the specific language governing permissions and
 #    limitations under the License.
-from subprocess import call
+import zipfile
 from time import time
-<<<<<<< HEAD
-=======
-from urllib.request import urlopen
-import zipfile
->>>>>>> 15f2b8c0
 
 import requests
 from batchgenerators.utilities.file_and_folder_operations import join, isfile
